import os

from typing import Any, Dict, Optional
from pertpy import data as scpert_data

from lightning import LightningDataModule
from torch.utils.data import DataLoader

from src.data.perturb_dataset import PerturbData

SCRIPT_DIR = os.path.dirname(os.path.abspath(__file__))
SRC_DIR = os.path.dirname(SCRIPT_DIR)
ROOT_DIR = os.path.dirname(SRC_DIR)
with open(f'{ROOT_DIR}/cache/data_dir_cache.txt', 'r') as f:
    DATA_DIR = f.read().strip()


class PertDataModule(LightningDataModule):
    """`LightningDataModule` for perturbation data. Based on GEARS PertData class, but adapted for PyTorch Lightning.

    A `LightningDataModule` implements 7 key methods:

    ```python
        def prepare_data(self):
        # Things to do on 1 GPU/TPU (not on every GPU/TPU in DDP).
        # Download data, pre-process, split, save to disk, etc...

        def setup(self, stage):
        # Things to do on every process in DDP.
        # Data loading, set variables, etc...

        def train_dataloader(self):
        # return train dataloader

        def val_dataloader(self):
        # return validation dataloader

        def test_dataloader(self):
        # return test dataloader

        def predict_dataloader(self):
        # return predict dataloader

        def teardown(self, stage):
        # Called on every process in DDP.
        # Clean up after fit or test.
    ```

    This allows you to share a full dataset without explaining how to download,
    split, transform and process the data.

    Read the docs:
        https://lightning.ai/docs/pytorch/latest/data/datamodule.html
    """

    def __init__(
            self,
            data_dir: str = DATA_DIR,
            data_name: str = "norman",
<<<<<<< HEAD
            split: float = 0.00,
            replicate: int = 0,
=======
            split: str = "0.00",
            replicate: str = "0",
>>>>>>> 49987bc4
            batch_size: int = 64,
            spectra_parameters: Optional[Dict[str, Any]] = None,
            num_workers: int = 0,
            pin_memory: bool = False,
            **kwargs: Any,
    ) -> None:
        """Initialize a `PertDataModule`.

        :param data_dir: The data directory. Defaults to `""`.
        :param data_name: The name of the dataset. Defaults to `"norman"`. Can pick from "norman", "gasperini", and
        "repogle".
        :param batch_size: The batch size. Defaults to `64`.
        :param num_workers: The number of workers. Defaults to `0`.
        :param pin_memory: Whether to pin memory. Defaults to `False`.
        """
        super().__init__()

        self.num_genes = None
        self.num_perts = None
        self.pert_data = None
        self.pertmodule = None
        self.adata = None
        self.spectra_parameters = spectra_parameters
        self.data_name = data_name
<<<<<<< HEAD
        self.fm = kwargs.get("fm", None)

        # check if split is float
        if isinstance(split, float):
            self.spectral_parameter = f"{split:.2f}_{str(replicate)}"
        elif isinstance(split, str):
            self.spectral_parameter = f"{split}_{str(replicate)}"
        else:
            raise ValueError("split must be a float or a string!")
=======
        self.split = split
        self.replicate = replicate
>>>>>>> 49987bc4

        # this line allows to access init params with 'self.hparams' attribute
        # also ensures init params will be stored in ckpt
        self.save_hyperparameters(logger=False)

        self.data_path = os.path.join(data_dir, self.data_name)

        if not os.path.exists(self.data_path):
            os.makedirs(self.data_path)

        self.data_train: Optional[DataLoader] = None
        self.data_val: Optional[DataLoader] = None
        self.data_test: Optional[DataLoader] = None

        self.load_scpert_data = {
            "norman": "norman_2019_raw",
            "replogle_k562": "replogle_2022_k562_essential",
            "replogle_rpe1": "replogle_2022_rpe1",
        }

        self.batch_size_per_device = batch_size

        # need to call prepare and setup manually to guarantee proper model setup
        self.prepare_data()
        self.setup()

    def prepare_data(self) -> None:
        """Put all downloading and preprocessing logic that only needs to happen on one device here. Lightning ensures
        that `self.prepare_data()` is called only within a single process on CPU, so you can safely add your logic
        within. In case of multi-node training, the execution of this hook depends upon `self.prepare_data_per_node()`.

        Downloading:
        Currently, supports "norman", "replogle_k562, replogle_rpe1" datasets.

        Do not use it to assign state (self.x = y).
        """
        if self.data_name in ["norman", "replogle_k562", "replogle_rpe1"]:
            if f"{self.load_scpert_data[self.data_name]}.h5ad" not in os.listdir("data/"):
                scpert_loader = getattr(scpert_data, self.load_scpert_data[self.data_name])
                scpert_loader()
        else:
            raise ValueError(f"Data name {self.data_name} not recognized. Choose from: 'norman', "
                             f"'replogle_k562', or replogle_rpe1")

    def setup(self, stage: Optional[str] = None) -> None:
        """Load data. Set variables: `self.data_train`, `self.data_val`, `self.data_test`.

        This method is called by Lightning before `trainer.fit()`, `trainer.validate()`, `trainer.test()`, and
        `trainer.predict()`, so be careful not to execute things like random split twice! Also, it is called after
        `self.prepare_data()` and there is a barrier in between which ensures that all the processes proceed to
        `self.setup()` once the data is prepared and available for use.

        :param stage: The stage to setup. Either `"fit"`, `"validate"`, `"test"`, or `"predict"`. Defaults to ``None``.
        """
        # Divide batch size by the number of devices.
        if self.trainer is not None:
            if self.hparams.batch_size % self.trainer.world_size != 0:
                raise RuntimeError(
                    f"Batch size ({self.hparams.batch_size}) is not divisible by the number of devices "
                    f"({self.trainer.world_size})."
                )
            self.batch_size_per_device = self.hparams.batch_size // self.trainer.world_size

        # load and split datasets only if not loaded already
        if not self.data_train and not self.data_val and not self.data_test:
            scpert_loader = getattr(scpert_data, self.load_scpert_data[self.data_name])
            adata = scpert_loader()

<<<<<<< HEAD
            self.train_dataset = PerturbData(adata, self.data_path, self.spectral_parameter, self.spectra_parameters,
                                             self.fm, stage="train")
            self.val_dataset = PerturbData(adata, self.data_path, self.spectral_parameter, self.spectra_parameters,
                                           self.fm, stage="val")
            self.test_dataset = PerturbData(adata, self.data_path, self.spectral_parameter, self.spectra_parameters,
                                            self.fm, stage="test")
=======
            train_dataset = PerturbData(adata, self.data_path, self.split, self.replicate, self.spectra_parameters,
                                        stage="train")
            val_dataset = PerturbData(adata, self.data_path, self.split, self.replicate, self.spectra_parameters,
                                      stage="val")
            test_dataset = PerturbData(adata, self.data_path, self.split, self.replicate, self.spectra_parameters,
                                       stage="test")

            self.data_train = DataLoader(
                train_dataset,
                batch_size=self.batch_size_per_device,
                num_workers=self.hparams.num_workers,
                pin_memory=self.hparams.pin_memory,
                shuffle=True,
            )
            self.data_val = DataLoader(
                val_dataset,
                batch_size=self.batch_size_per_device,
                num_workers=self.hparams.num_workers,
                pin_memory=self.hparams.pin_memory,
                shuffle=False,
            )
            self.data_test = DataLoader(
                test_dataset,
                batch_size=self.batch_size_per_device,
                num_workers=self.hparams.num_workers,
                pin_memory=self.hparams.pin_memory,
                shuffle=False,
            )
>>>>>>> 49987bc4

    def train_dataloader(self) -> DataLoader[Any]:
        """Create and return the train dataloader.

        :return: The train dataloader.
        """
        return DataLoader(
            self.train_dataset,
            batch_size=self.batch_size_per_device,
            num_workers=self.hparams.num_workers,
            pin_memory=self.hparams.pin_memory,
            shuffle=True,
        )

    def val_dataloader(self) -> DataLoader[Any]:
        """Create and return the validation dataloader.

        :return: The validation dataloader.
        """
        return DataLoader(
            self.val_dataset,
            batch_size=self.batch_size_per_device,
            num_workers=self.hparams.num_workers,
            pin_memory=self.hparams.pin_memory,
            shuffle=False,
        )

    def test_dataloader(self) -> DataLoader[Any]:
        """Create and return the test dataloader.

        :return: The test dataloader.
        """
        return DataLoader(
            self.test_dataset,
            batch_size=self.batch_size_per_device,
            num_workers=self.hparams.num_workers,
            pin_memory=self.hparams.pin_memory,
            shuffle=False,
        )

    def teardown(self, stage: Optional[str] = None) -> None:
        """Lightning hook for cleaning up after `trainer.fit()`, `trainer.validate()`,
        `trainer.test()`, and `trainer.predict()`.

        :param stage: The stage being torn down. Either `"fit"`, `"validate"`, `"test"`, or `"predict"`.
            Defaults to ``None``.
        """
        pass

    def state_dict(self) -> Dict[Any, Any]:
        """Called when saving a checkpoint. Implement to generate and save the datamodule state.

        :return: A dictionary containing the datamodule state that you want to save.
        """
        return {}

    def load_state_dict(self, state_dict: Dict[str, Any]) -> None:
        """Called when loading a checkpoint. Implement to reload datamodule state given datamodule
        `state_dict()`.

        :param state_dict: The datamodule state returned by `self.state_dict()`.
        """
        pass

if __name__ == "__main__":
    _ = PertDataModule()<|MERGE_RESOLUTION|>--- conflicted
+++ resolved
@@ -57,13 +57,8 @@
             self,
             data_dir: str = DATA_DIR,
             data_name: str = "norman",
-<<<<<<< HEAD
             split: float = 0.00,
             replicate: int = 0,
-=======
-            split: str = "0.00",
-            replicate: str = "0",
->>>>>>> 49987bc4
             batch_size: int = 64,
             spectra_parameters: Optional[Dict[str, Any]] = None,
             num_workers: int = 0,
@@ -88,7 +83,6 @@
         self.adata = None
         self.spectra_parameters = spectra_parameters
         self.data_name = data_name
-<<<<<<< HEAD
         self.fm = kwargs.get("fm", None)
 
         # check if split is float
@@ -98,10 +92,6 @@
             self.spectral_parameter = f"{split}_{str(replicate)}"
         else:
             raise ValueError("split must be a float or a string!")
-=======
-        self.split = split
-        self.replicate = replicate
->>>>>>> 49987bc4
 
         # this line allows to access init params with 'self.hparams' attribute
         # also ensures init params will be stored in ckpt
@@ -170,43 +160,12 @@
             scpert_loader = getattr(scpert_data, self.load_scpert_data[self.data_name])
             adata = scpert_loader()
 
-<<<<<<< HEAD
             self.train_dataset = PerturbData(adata, self.data_path, self.spectral_parameter, self.spectra_parameters,
                                              self.fm, stage="train")
             self.val_dataset = PerturbData(adata, self.data_path, self.spectral_parameter, self.spectra_parameters,
                                            self.fm, stage="val")
             self.test_dataset = PerturbData(adata, self.data_path, self.spectral_parameter, self.spectra_parameters,
                                             self.fm, stage="test")
-=======
-            train_dataset = PerturbData(adata, self.data_path, self.split, self.replicate, self.spectra_parameters,
-                                        stage="train")
-            val_dataset = PerturbData(adata, self.data_path, self.split, self.replicate, self.spectra_parameters,
-                                      stage="val")
-            test_dataset = PerturbData(adata, self.data_path, self.split, self.replicate, self.spectra_parameters,
-                                       stage="test")
-
-            self.data_train = DataLoader(
-                train_dataset,
-                batch_size=self.batch_size_per_device,
-                num_workers=self.hparams.num_workers,
-                pin_memory=self.hparams.pin_memory,
-                shuffle=True,
-            )
-            self.data_val = DataLoader(
-                val_dataset,
-                batch_size=self.batch_size_per_device,
-                num_workers=self.hparams.num_workers,
-                pin_memory=self.hparams.pin_memory,
-                shuffle=False,
-            )
-            self.data_test = DataLoader(
-                test_dataset,
-                batch_size=self.batch_size_per_device,
-                num_workers=self.hparams.num_workers,
-                pin_memory=self.hparams.pin_memory,
-                shuffle=False,
-            )
->>>>>>> 49987bc4
 
     def train_dataloader(self) -> DataLoader[Any]:
         """Create and return the train dataloader.
