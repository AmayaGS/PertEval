import torch
import os
import anndata
import gzip
import time

import numpy as np
import scanpy as sc
import pickle as pkl
import pandas as pd

from torch.utils.data import Dataset
from sklearn.model_selection import train_test_split
from tqdm import tqdm
from hydra.errors import HydraException
from scipy.stats import pearsonr

from src.utils.spectra import get_splits


class PerturbData(Dataset):
    def __init__(self, adata, data_path, spectral_parameter, spectra_params, fm, stage, **kwargs):
        self.data_name = data_path.split('/')[-1]
        self.data_path = data_path
        self.spectral_parameter = spectral_parameter
        self.spectra_params = spectra_params
        self.stage = stage
        self.fm = fm
        self.eval_type = kwargs.get("eval_type", None)

<<<<<<< HEAD
        assert self.fm in ["raw_expression", "scgpt", "geneformer", "scfoundation", "scbert", "uce"], \
            "fm must be set to 'raw_expression', 'scgpt', 'geneformer', 'scfoundation', 'scbert', or 'uce'!"

        if self.eval_type is not None and "_de" not in self.eval_type:
            raise ValueError("eval_type must be None or '{pert}_de'.")

        feature_path = f"{self.data_path}/input_features/{self.fm}"

        if not os.path.exists(feature_path):
            os.makedirs(feature_path)

        if self.data_name == "norman":
            if not os.path.exists(f"{feature_path}/train_data_{self.spectral_parameter}.pkl.gz"):
                pp_data = self.preprocess_and_featurise_norman(adata)
                self.X_train, self.train_target, self.X_val, self.val_target, self.X_test, self.test_target = pp_data
            else:
                with gzip.open(f"{feature_path}/train_data_{self.spectral_parameter}.pkl.gz", "rb") as f:
                    self.X_train, self.train_target = pkl.load(f)
                with gzip.open(f"{feature_path}/val_data_{self.spectral_parameter}.pkl.gz", "rb") as f:
                    self.X_val, self.val_target = pkl.load(f)
                with gzip.open(f"{feature_path}/test_data_{self.spectral_parameter}.pkl.gz", "rb") as f:
=======
        if self.data_name == "norman":
            if not os.path.exists(f"{self.data_path}/input_features/train_data_{self.spectral_parameter}.pkl.gz"):
                pp_data = self.preprocess_and_featurise_norman(adata)
                self.X_train, self.train_target, self.X_val, self.val_target, self.X_test, self.test_target = pp_data
            else:
                with gzip.open(f"{self.data_path}/input_features/train_data_{self.spectral_parameter}.pkl.gz", "rb") as f:
                    self.X_train, self.train_target = pkl.load(f)
                with gzip.open(f"{self.data_path}/input_features/val_data_{self.spectral_parameter}.pkl.gz", "rb") as f:
                    self.X_val, self.val_target = pkl.load(f)
                with gzip.open(f"{self.data_path}/input_features/test_data_{self.spectral_parameter}.pkl.gz", "rb") as f:
>>>>>>> 1331c1e3
                    self.X_test, self.test_target = pkl.load(f)

        if self.data_name == "replogle_rpe1":
            if not os.path.exists(f"{self.data_path}/input_features/train_data_{self.spectral_parameter}.pkl.gz"):
                ctrl_adata, pert_adata, train, test, pert_list = self.preprocess_replogle(adata)
                pp_data = self.featurise_replogle(pert_adata, pert_list, ctrl_adata, train, test)
                self.X_train, self.train_target, self.X_val, self.val_target, self.X_test, self.test_target = pp_data
            else:
                with gzip.open(f"{self.data_path}/input_features/train_data_{self.spectral_parameter}.pkl.gz", "rb") as f:
                    self.X_train, self.train_target = pkl.load(f)
                with gzip.open(f"{self.data_path}/input_features/val_data_{self.spectral_parameter}.pkl.gz", "rb") as f:
                    self.X_val, self.val_target = pkl.load(f)
                with gzip.open(f"{self.data_path}/input_features/test_data_{self.spectral_parameter}.pkl.gz", "rb") as f:
                    self.X_test, self.test_target = pkl.load(f)
        if self.data_name == "replogle_k562":
            if not os.path.exists(f"{self.data_path}/input_features/train_data_{self.spectral_parameter}.pkl.gz"):
                ctrl_adata, pert_adata, train, test, pert_list = self.preprocess_replogle(adata)
                pp_data = self.featurise_replogle(pert_adata, pert_list, ctrl_adata, train, test)
                self.X_train, self.train_target, self.X_val, self.val_target, self.X_test, self.test_target = pp_data
            else:
                with gzip.open(f"{self.data_path}/input_features/train_data_{self.spectral_parameter}.pkl.gz", "rb") as f:
                    self.X_train, self.train_target = pkl.load(f)
                with gzip.open(f"{self.data_path}/input_features/val_data_{self.spectral_parameter}.pkl.gz", "rb") as f:
                    self.X_val, self.val_target = pkl.load(f)
                with gzip.open(f"{self.data_path}/input_features/test_data_{self.spectral_parameter}.pkl.gz", "rb") as f:
                    self.X_test, self.test_target = pkl.load(f)

    def preprocess_and_featurise_norman(self, adata):
        nonzero_genes = (adata.X.sum(axis=0) > 5).A1
        filtered_adata = adata[:, nonzero_genes]
        single_gene_mask = [True if "," not in name else False for name in adata.obs['guide_ids']]
        sg_adata = filtered_adata[single_gene_mask, :]
        sg_adata.obs['condition'] = sg_adata.obs['guide_ids'].replace('', 'ctrl')

        genes = sg_adata.var['gene_symbols'].to_list()
        genes_and_ctrl = genes + ['ctrl']

        # we remove the cells with perts that are not in the genes because we need gene expression values
        # to generate an in-silico perturbation embedding
        sg_pert_adata = sg_adata[sg_adata.obs['condition'].isin(genes_and_ctrl), :]

        train, test, pert_list = get_splits.spectra(sg_pert_adata,
                                                    self.data_path,
                                                    self.spectra_params,
                                                    self.spectral_parameter
                                                    )

        print(f"Norman dataset has {len(pert_list)} perturbations in common with the genes in the dataset.")

        ctrl_adata = sg_pert_adata[sg_pert_adata.obs['condition'] == 'ctrl', :]

        if not os.path.exists(f"{self.data_path}/ctrl_{self.data_name}_raw_counts.h5ad"):
            ctrl_adata.write(f"{self.data_path}/ctrl_{self.data_name}_raw_counts.h5ad", compression='gzip')

        pert_adata = sg_pert_adata[sg_pert_adata.obs['condition'] != 'ctrl', :]
        all_perts = list(set(pert_adata.obs['condition'].to_list()))
        unique_perts = list(set(pert_list))

        num_cells = ctrl_adata.shape[0]
        num_perts = len(all_perts)

        # generate embedding mask for the perturbable genes with nonzero expression values
        if not os.path.exists(f"{self.data_path}/norman_mask_df.pkl"):
            mask = np.zeros((num_cells, num_perts), dtype=bool)

            for i, pert in enumerate(all_perts):
                pert_idx = genes.index(pert)
                non_zero_indices = ctrl_adata[:, pert_idx].X.sum(axis=1).nonzero()[0]
                num_non_zeroes = len(non_zero_indices)

                if len(non_zero_indices) < 500:
                    sample_num = num_non_zeroes
                else:
                    sample_num = 500

                sampled_indices = np.random.choice(non_zero_indices, sample_num, replace=False)

                mask[sampled_indices, i] = True

            mask_df = pd.DataFrame(mask, columns=all_perts)
            mask_df.to_pickle(f"{self.data_path}/norman_mask_df.pkl")

        gene_to_ensg = dict(zip(sg_pert_adata.var['gene_symbols'], sg_pert_adata.var_names))

        if not os.path.exists(f"{self.data_path}/basal_ctrl_{self.data_name}_pp_filtered.h5ad"):
            pert_adata = sg_pert_adata[sg_pert_adata.obs['condition'] != 'ctrl', :]

            # save control_data_raw for inference with scFMs and pert_data for contextual alignment experiment
            if not os.path.exists(f"{self.data_path}/ctrl_{self.data_name}_raw_counts.h5ad"):
                ctrl_adata.write(f"{self.data_path}/ctrl_{self.data_name}_raw_counts.h5ad", compression='gzip')
            if not os.path.exists(f"{self.data_path}/pert_{self.data_name}_raw_counts.h5ad"):
                pert_adata.write(f"{self.data_path}/pert_{self.data_name}_raw_counts.h5ad", compression='gzip')

            if not os.path.exists(f"{self.data_path}/{self.data_name}_pp_ctrl_filtered.h5ad"):
                sc.pp.normalize_total(sg_pert_adata)
                sc.pp.log1p(sg_pert_adata)
                sc.pp.highly_variable_genes(sg_pert_adata, n_top_genes=2000)
                highly_variable_genes = sg_pert_adata.var_names[sg_pert_adata.var['highly_variable']]
                unique_perts_ensg = [gene_to_ensg[pert] for pert in unique_perts]
                missing_perts = list(set(unique_perts_ensg) - set(highly_variable_genes))
                combined_genes = list(set(highly_variable_genes) | set(missing_perts))
                sg_hvg_adata = sg_pert_adata[:, combined_genes]

                pert_adata = sg_hvg_adata[sg_hvg_adata.obs['condition'] != 'ctrl', :]

                pert_adata.write(f"{self.data_path}/{self.data_name}_pp_pert_filtered.h5ad", compression='gzip')

                ctrl_adata = sg_hvg_adata[sg_hvg_adata.obs['condition'] == 'ctrl', :]
                ctrl_adata.write(f"{self.data_path}/{self.data_name}_pp_ctrl_filtered.h5ad", compression='gzip')

                ctrl_X = ctrl_adata.X.toarray()
                basal_ctrl_X = np.zeros((pert_adata.shape[0], ctrl_X.shape[1]))
                subset_size = 500

                for cell in tqdm(range(pert_adata.shape[0])):
                    subset_X = ctrl_X[np.random.choice(ctrl_X.shape[0], subset_size), :]
                    basal_ctrl_X[cell, :] = subset_X.mean(axis=0)

                    basal_ctrl_adata = anndata.AnnData(X=basal_ctrl_X, obs=pert_adata.obs, var=ctrl_adata.var)

                    # noinspection PyTypeChecker
                    basal_ctrl_adata.write(f"{self.data_path}/basal_ctrl_{self.data_name}_pp_filtered.h5ad",
                                           compression='gzip')
            with open(f"{self.data_path}/all_perts.pkl", "wb") as f:
                pkl.dump(all_perts, f)
        else:
            basal_ctrl_adata = sc.read_h5ad(f"{self.data_path}/basal_ctrl_{self.data_name}_pp_filtered.h5ad")
            pert_adata = sc.read_h5ad(f"{self.data_path}/{self.data_name}_pp_pert_filtered.h5ad")

        # these just need to be the same between datasets, irrespective of order
        control_genes = basal_ctrl_adata.var.index.to_list()
        pert_genes = pert_adata.var.index.to_list()

        # these need to be paired between datasets, and in the same order
        pert_cell_conditions = pert_adata.obs['condition'].to_list()
        ctrl_cell_conditions = basal_ctrl_adata.obs['condition'].to_list()

        assert control_genes == pert_genes, ("Watch out! Genes in control and perturbation datasets are not the"
                                             " same, or are not indexed the same.")

        assert ctrl_cell_conditions == pert_cell_conditions, ("Watch out! Cell conditions in control and perturbation "
                                                              "datasets are not the or same, or are not indexed the "
                                                              "same!")

        train_perts = [pert_list[i] for i in train]
        test_perts = [pert_list[i] for i in test]

        if not os.path.exists(f"{self.data_path}/test_perts_split_{self.spectral_parameter}.pkl"):
            with open(f"{self.data_path}/test_perts_{self.spectral_parameter}.pkl", "wb") as f:
                pkl.dump(test_perts, f)

        train_target = pert_adata[pert_adata.obs['condition'].isin(train_perts), :]
        test_target = pert_adata[pert_adata.obs['condition'].isin(test_perts), :]

        all_perts_train = train_target.obs['condition'].values
        all_perts_test = test_target.obs['condition'].values

        if not os.path.exists(f"{self.data_path}/pert_corrs.pkl"):
            all_gene_expression = basal_ctrl_adata.X

            pert_corrs = {}
            for pert in tqdm(unique_perts, total=len(unique_perts)):
                correlations = np.zeros(basal_ctrl_adata.shape[1])
                ensg_id = gene_to_ensg[pert]
                pert_idx = basal_ctrl_adata.var_names.get_loc(ensg_id)
                basal_expr_pert = basal_ctrl_adata.X[:, pert_idx].flatten()
                for i in range(all_gene_expression.shape[1]):
                    corr = np.corrcoef(basal_expr_pert, all_gene_expression[:, i])[0, 1]
                    if np.isnan(corr):
                        corr = 0
                    correlations[i] = corr
                pert_corrs[pert] = correlations

            with open(f"{self.data_path}/pert_corrs.pkl", "wb") as f:
                pkl.dump(pert_corrs, f)
        else:
            with open(f"{self.data_path}/pert_corrs.pkl", "rb") as f:
                pert_corrs = pkl.load(f)

        num_ctrl_cells = basal_ctrl_adata.shape[0]
        num_train_cells = train_target.shape[0]
        num_test_cells = test_target.shape[0]
        num_genes = basal_ctrl_adata.shape[1]

        random_train_mask = np.random.randint(0, num_ctrl_cells, num_train_cells)
        random_test_mask = np.random.randint(0, num_ctrl_cells, num_test_cells)

        if self.fm == "raw_expression":
            pert_corr_train = np.zeros((num_train_cells, num_genes))
            for i, pert in tqdm(enumerate(all_perts_train), total=len(all_perts_train)):
                pert_corr_train[i, :] = pert_corrs[pert]

            pert_corr_test = np.zeros((num_test_cells, num_genes))
            for i, pert in tqdm(enumerate(all_perts_test), total=len(all_perts_test)):
                pert_corr_test[i, :] = pert_corrs[pert]

            train_input_expr = basal_ctrl_adata[random_train_mask, :].X.toarray()
            test_input_expr = basal_ctrl_adata[random_test_mask, :].X.toarray()

            raw_X_train = np.concatenate((train_input_expr, pert_corr_train), axis=1)
            X_test = np.concatenate((test_input_expr, pert_corr_test))
        else:
            with gzip.open(f"{self.data_path}/{self.data_name}_{self.fm}_fm_ctrl.pkl", "rb") as f:
                fm_ctrl_data = pkl.load(f)
            with gzip.open(f"{self.data_path}/{self.data_name}_{self.fm}_fm_pert.pkl", "rb") as f:
                fm_pert_data = pkl.load(f)

            assert isinstance(fm_ctrl_data, (np.ndarray, anndata.AnnData)), ("fm_ctrl_data should be an array or an "
                                                                             "h5ad file!")

            assert hasattr(fm_ctrl_data, 'obsm'), "fm_ctrl_data should have an attribute 'obsm'!"

            assert isinstance(fm_pert_data, dict), ("fm_pert_data should be a dictionary with perturbed gene as key and"
                                                    "embedding as value!")

            obsm_keys = fm_ctrl_data.obsm.keys()
            for key in obsm_keys:
                if 'X' in key:
                    ctrl_embs = fm_ctrl_data.obsm[key]
                    train_input_emb = ctrl_embs[random_train_mask, :]
                    test_input_emb = ctrl_embs[random_test_mask, :]
                    break
                else:
                    raise KeyError("fm_ctrl_data should have an attribute 'obsm' with 'X' key!")

            pert_embs_train = np.zeros((num_train_cells, num_genes))
            for i, pert in enumerate(all_perts_train):
                pert_embs_train[i, :] = fm_pert_data[pert]

            pert_embs_test = np.zeros((num_test_cells, num_genes))
            for i, pert in enumerate(all_perts_test):
                pert_embs_test[i, :] = fm_pert_data[pert]

            raw_X_train = np.concatenate((train_input_emb, pert_embs_train), axis=1)
            X_test = np.concatenate((test_input_emb, pert_embs_test), axis=1)

        raw_train_target = train_target.X.toarray()

        X_train, X_val, train_targets, val_targets = train_test_split(raw_X_train,
                                                                      raw_train_target,
                                                                      test_size=0.2)

        X_train = torch.from_numpy(X_train)
        train_target = torch.from_numpy(train_targets)
        X_val = torch.from_numpy(X_val)
        val_target = torch.from_numpy(val_targets)
        X_test = torch.from_numpy(X_test)
        test_target = torch.from_numpy(test_target.X.toarray())

        with gzip.open(f"{self.data_path}/input_features/{self.fm}/train_data_{self.spectral_parameter}.pkl.gz", "wb") as f:
            pkl.dump((X_train, train_target), f)
        with gzip.open(f"{self.data_path}/input_features/{self.fm}/val_data_{self.spectral_parameter}.pkl.gz", "wb") as f:
            pkl.dump((X_val, val_target), f)
        with gzip.open(f"{self.data_path}/input_features/{self.fm}/test_data_{self.spectral_parameter}.pkl.gz", "wb") as f:
            pkl.dump((X_test, test_target), f)

<<<<<<< HEAD
=======
        raise HydraException(f"Completed preprocessing and featurisation of split {self.spectral_parameter}. Moving "
                             f"on the next multirun...")

>>>>>>> 1331c1e3
        return X_train, train_target, X_val, val_target, X_test, test_target

    def preprocess_replogle(self, adata):
        adata.obs['condition'] = adata.obs['perturbation'].replace('control', 'ctrl')

        genes = adata.var.index.to_list()
        genes_and_ctrl = genes + ['ctrl']

        # we remove the cells with perts that are not in the genes because we need gene expression values
        # to generate an in-silico perturbation embedding
        adata = adata[adata.obs['condition'].isin(genes_and_ctrl), :]
        unique_perts = list(set(adata.obs['condition'].to_list()))
        unique_perts.remove('ctrl')

        train, test, pert_list = get_splits.spectra(adata,
                                                    self.data_path,
                                                    self.spectra_params,
                                                    self.spectral_parameter
                                                    )

        sc.pp.normalize_total(adata)
        sc.pp.log1p(adata)
        sc.pp.highly_variable_genes(adata, n_top_genes=2000)
        highly_variable_genes = list(adata.var_names[adata.var['highly_variable']])
        missing_perts = list(set(unique_perts) - set(highly_variable_genes))
        combined_genes = list(set(highly_variable_genes) | set(missing_perts))
        adata = adata[:, combined_genes]

        ctrl_adata = adata[adata.obs['condition'] == 'ctrl', :]
        pert_adata = adata[adata.obs['condition'] != 'ctrl', :]

        num_cells = ctrl_adata.shape[0]
        num_perts = len(unique_perts)
        mask = np.zeros((num_cells, num_perts), dtype=bool)

        if not os.path.exists(f"{self.data_path}/{self.data_name}_mask_df.pkl"):
            for i, pert in tqdm(enumerate(unique_perts), total=len(unique_perts)):
                pert_idx = genes.index(pert)
                non_zero_indices = ctrl_adata[:, pert_idx].X.sum(axis=1).nonzero()[0]
                num_non_zeroes = len(non_zero_indices)

                if len(non_zero_indices) < 500:
                    sample_num = num_non_zeroes
                else:
                    sample_num = 500

                sampled_indices = np.random.choice(non_zero_indices, sample_num, replace=False)

                mask[sampled_indices, i] = True

            mask_df = pd.DataFrame(mask, columns=unique_perts)

            mask_df.to_pickle(f"{self.data_path}/{self.data_name}_mask_df.pkl")

        if not os.path.exists(f"{self.data_path}/all_perts.pkl"):
            with open(f"{self.data_path}/all_perts.pkl", "wb") as f:
                pkl.dump(unique_perts, f)

        return ctrl_adata, pert_adata, train, test, pert_list

    def featurise_replogle(self, pert_adata, pert_list, ctrl_adata, train, test):
        print(f"{self.data_name} dataset has {len(pert_list)} perturbations in common with the genes in the dataset.")

        if not os.path.exists(f"{self.data_path}/basal_ctrl_{self.data_name}_filtered.h5ad"):
            ctrl_X = ctrl_adata.X.toarray()
            basal_ctrl_X = np.zeros((pert_adata.shape[0], ctrl_X.shape[1]))
            subset_size = 500

            for cell in tqdm(range(pert_adata.shape[0])):
                subset = ctrl_X[np.random.choice(ctrl_X.shape[0], subset_size), :]
                basal_ctrl_X[cell, :] = subset.mean(axis=0)

            # we add pert_adata to obs because we want to pair control expression to perturbed cells
            basal_ctrl_adata = anndata.AnnData(X=basal_ctrl_X, obs=pert_adata.obs, var=ctrl_adata.var)

            # noinspection PyTypeChecker
            basal_ctrl_adata.write(f"{self.data_path}/basal_ctrl_{self.data_name}_filtered.h5ad")
        else:
            basal_ctrl_adata = sc.read_h5ad(f"{self.data_path}/basal_ctrl_{self.data_name}_filtered.h5ad")

        # these just need to be the same between datasets, irrespective of order
        control_genes = sorted(basal_ctrl_adata.var_names.to_list())
        pert_genes = sorted(pert_adata.var_names.to_list())

        # these need to be paired between datasets, and in the same order
        pert_cell_conditions = pert_adata.obs['condition'].to_list()
        ctrl_cell_conditions = basal_ctrl_adata.obs['condition'].to_list()

        assert control_genes == pert_genes, "Watch out! Genes in control and perturbation datasets do not match!"

        assert ctrl_cell_conditions == pert_cell_conditions, ("Watch out! Cell conditions in control and perturbation "
                                                              "datasets are not the or same, or are not indexed the "
                                                              "same!")

        train_perts = [pert_list[i] for i in train]
        test_perts = [pert_list[i] for i in test]

        train_target = pert_adata[pert_adata.obs['condition'].isin(train_perts), :]
        test_target = pert_adata[pert_adata.obs['condition'].isin(test_perts), :]

        all_perts_train = train_target.obs['condition'].values
        all_perts_test = test_target.obs['condition'].values

        if not os.path.exists(f"{self.data_path}/pert_corrs.pkl.gz"):
            all_gene_expression = basal_ctrl_adata.X

            results = []
            for pert in tqdm(pert_list, total=len(pert_list)):
                pert, correlations = self.compute_correlations(pert, basal_ctrl_adata, all_gene_expression)
                results.append((pert, correlations))

            pert_corrs = {pert: corr for pert, corr in results}

            with gzip.open(f"{self.data_path}/pert_corrs.pkl.gz", "wb") as f:
                pkl.dump(pert_corrs, f)
        else:
            with gzip.open(f"{self.data_path}/pert_corrs.pkl.gz", "rb") as f:
                pert_corrs = pkl.load(f)

        num_ctrl_cells = basal_ctrl_adata.shape[0]
        num_train_cells = train_target.shape[0]
        num_test_cells = test_target.shape[0]
        num_genes = basal_ctrl_adata.shape[1]

        pert_corr_train = np.zeros((num_train_cells, num_genes))
        for i, pert in tqdm(enumerate(all_perts_train), total=len(all_perts_train)):
            pert_corr_train[i, :] = pert_corrs[pert]

        pert_corr_test = np.zeros((num_test_cells, num_genes))
        for i, pert in tqdm(enumerate(all_perts_test), total=len(all_perts_test)):
            pert_corr_test[i, :] = pert_corrs[pert]

        print("\n\nPertubation correlation features computed.\n\n")

        random_train_mask = np.random.randint(0, num_ctrl_cells, num_train_cells)
        random_test_mask = np.random.randint(0, num_ctrl_cells, num_test_cells)

        # if not os.path.exists(f"{self.data_path}/random_train_mask.pkl.gz"):
        #     for random_train_chunk in self.generate_random_in_chunks(0, num_ctrl_cells, num_train_cells):
        #         if 'random_train_mask' not in locals():
        #             random_train_mask = random_train_chunk
        #         else:
        #             random_train_mask = np.concatenate((random_train_mask, random_train_chunk))
        #     with gzip.open(f"{self.data_path}/random_train_mask.pkl.gz", "wb") as f:
        #         pkl.dump(random_train_mask, f)
        # else:
        #     with gzip.open(f"{self.data_path}/random_train_mask.pkl.gz", "rb") as f:
        #         random_train_mask = pkl.load(f)
        #
        # if not os.path.exists(f"{self.data_path}/random_test_mask.pkl.gz"):
        #     for random_test_chunk in self.generate_random_in_chunks(0, num_ctrl_cells, num_test_cells):
        #         if 'random_test_mask' not in locals():
        #             random_test_mask = random_test_chunk
        #         else:
        #             random_test_mask = np.concatenate((random_test_mask, random_test_chunk))
        #     with gzip.open(f"{self.data_path}/random_test_mask.pkl.gz", "wb") as f:
        #         pkl.dump(random_test_mask, f)
        # else:
        #     with gzip.open(f"{self.data_path}/random_test_mask.pkl.gz", "rb") as f:
        #         random_test_mask = pkl.load(f)

        print("\n\nInput masks generated.\n\n")

        train_input_expr = basal_ctrl_adata[random_train_mask, :].X.toarray()
        test_input_expr = basal_ctrl_adata[random_test_mask, :].X.toarray()

        print("\n\nInput expression data generated.\n\n")

        raw_X_train = np.concatenate((train_input_expr, pert_corr_train), axis=1)
        raw_train_target = train_target.X.toarray()

        X_train, X_val, train_targets, val_targets = train_test_split(raw_X_train,
                                                                      raw_train_target,
                                                                      test_size=0.2)

        X_train = torch.from_numpy(X_train)
        train_target = torch.from_numpy(train_targets)
        X_val = torch.from_numpy(X_val)
        val_target = torch.from_numpy(val_targets)
        X_test = torch.from_numpy(np.concatenate((test_input_expr, pert_corr_test), axis=1))
        test_target = torch.from_numpy(test_target.X.toarray())

        # save data as pickle without gzip
        with open(f"{self.data_path}/input_features/{self.fm}/train_data_{self.spectral_parameter}.pkl", "wb") as f:
            pkl.dump((X_train, train_target), f)
        with open(f"{self.data_path}/input_features/{self.fm}/val_data_{self.spectral_parameter}.pkl", "wb") as f:
            pkl.dump((X_val, val_target), f)
        with open(f"{self.data_path}/input_features/{self.fm}/test_data_{self.spectral_parameter}.pkl", "wb") as f:
            pkl.dump((X_test, test_target), f)

        # with gzip.open(f"{self.data_path}/input_features/train_data_{self.spectral_parameter}.pkl.gz", "wb") as f:
        #     pkl.dump((X_train, train_target), f)
        #
        # with gzip.open(f"{self.data_path}/input_features/val_data_{self.spectral_parameter}.pkl.gz", "wb") as f:
        #     pkl.dump((X_val, val_target), f)
        # with gzip.open(f"{self.data_path}/input_features/test_data_{self.spectral_parameter}.pkl.gz", "wb") as f:
        #     pkl.dump((X_test, test_target), f)

        raise HydraException(f"Completed preprocessing and featurisation of split {self.spectral_parameter}. Moving "
                             f"on the next multirun...")

        return X_train, train_target, X_val, val_target, X_test, test_target

    @staticmethod
    def compute_correlations(pert, basal_ctrl_adata, all_gene_expression):
        pert_idx = basal_ctrl_adata.var_names.get_loc(pert)
        basal_expr_pert = basal_ctrl_adata.X[:, pert_idx].flatten()
        correlations = np.array(
            [pearsonr(basal_expr_pert, all_gene_expression[:, i])[0] for i in range(all_gene_expression.shape[1])])
        correlations[np.isnan(correlations)] = 0
        return pert, correlations

    @staticmethod
    def generate_random_in_chunks(low, high, num_total, chunk_size=1000):
        num_generated = 0
        pbar = tqdm(total=num_total)
        while num_generated < num_total:
            num_to_generate = min(chunk_size, num_total - num_generated)
            yield np.random.randint(low, high, num_to_generate)
            num_generated += num_to_generate
            pbar.update(num_to_generate)
        pbar.close()

    def __getitem__(self, index):
        if self.stage == "train":
            return self.X_train[index], self.train_target[index]
        elif self.stage == "val":
            return self.X_val[index], self.val_target[index]
        elif self.eval_type is None:
            return self.X_test[index], self.test_target[index]
        else:
            assert "_de" in self.eval_type, "eval_type must be None or '{pert}_de'!"
            sp = self.spectral_parameter.split('_')[0]
            perturbed = self.eval_type.split('_')[0]
            with open(f"{self.data_path}/de_test/split_{sp}/{perturbed}_de_idx.pkl", "rb") as f:
                de_idx = pkl.load(f)
            return self.X_test[index], self.test_target[index], de_idx

    def __len__(self):
        if self.stage == "train":
            return len(self.X_train)
        elif self.stage == "val":
            return len(self.X_val)
        else:
            return len(self.X_test)<|MERGE_RESOLUTION|>--- conflicted
+++ resolved
@@ -28,7 +28,6 @@
         self.fm = fm
         self.eval_type = kwargs.get("eval_type", None)
 
-<<<<<<< HEAD
         assert self.fm in ["raw_expression", "scgpt", "geneformer", "scfoundation", "scbert", "uce"], \
             "fm must be set to 'raw_expression', 'scgpt', 'geneformer', 'scfoundation', 'scbert', or 'uce'!"
 
@@ -50,18 +49,6 @@
                 with gzip.open(f"{feature_path}/val_data_{self.spectral_parameter}.pkl.gz", "rb") as f:
                     self.X_val, self.val_target = pkl.load(f)
                 with gzip.open(f"{feature_path}/test_data_{self.spectral_parameter}.pkl.gz", "rb") as f:
-=======
-        if self.data_name == "norman":
-            if not os.path.exists(f"{self.data_path}/input_features/train_data_{self.spectral_parameter}.pkl.gz"):
-                pp_data = self.preprocess_and_featurise_norman(adata)
-                self.X_train, self.train_target, self.X_val, self.val_target, self.X_test, self.test_target = pp_data
-            else:
-                with gzip.open(f"{self.data_path}/input_features/train_data_{self.spectral_parameter}.pkl.gz", "rb") as f:
-                    self.X_train, self.train_target = pkl.load(f)
-                with gzip.open(f"{self.data_path}/input_features/val_data_{self.spectral_parameter}.pkl.gz", "rb") as f:
-                    self.X_val, self.val_target = pkl.load(f)
-                with gzip.open(f"{self.data_path}/input_features/test_data_{self.spectral_parameter}.pkl.gz", "rb") as f:
->>>>>>> 1331c1e3
                     self.X_test, self.test_target = pkl.load(f)
 
         if self.data_name == "replogle_rpe1":
@@ -318,12 +305,6 @@
         with gzip.open(f"{self.data_path}/input_features/{self.fm}/test_data_{self.spectral_parameter}.pkl.gz", "wb") as f:
             pkl.dump((X_test, test_target), f)
 
-<<<<<<< HEAD
-=======
-        raise HydraException(f"Completed preprocessing and featurisation of split {self.spectral_parameter}. Moving "
-                             f"on the next multirun...")
-
->>>>>>> 1331c1e3
         return X_train, train_target, X_val, val_target, X_test, test_target
 
     def preprocess_replogle(self, adata):
