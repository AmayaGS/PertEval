--- conflicted
+++ resolved
@@ -19,11 +19,7 @@
 
 
 class PerturbData(Dataset):
-<<<<<<< HEAD
     def __init__(self, adata, data_path, spectral_parameter, spectra_params, fm, stage, **kwargs):
-=======
-    def __init__(self, adata, data_path, spectral_parameter, replicate, spectra_params, stage, **kwargs):
->>>>>>> 49987bc4
         self.data_name = data_path.split('/')[-1]
         self.data_path = data_path
         self.spectral_parameter = f"{spectral_parameter}_{replicate}"
@@ -32,7 +28,6 @@
         self.fm = fm
         self.eval_type = kwargs.get("eval_type", None)
 
-<<<<<<< HEAD
         if self.data_name == "norman":
             if not os.path.exists(f"{self.data_path}/input_features/train_data_{self.spectral_parameter}.pkl.gz"):
                 pp_data = self.preprocess_and_featurise_norman(adata)
@@ -44,33 +39,6 @@
                     self.X_val, self.val_target = pkl.load(f)
                 with gzip.open(f"{self.data_path}/input_features/test_data_{self.spectral_parameter}.pkl.gz", "rb") as f:
                     self.X_test, self.test_target = pkl.load(f)
-=======
-        self.multirun = False
-        if type(self.spectral_parameter) is not str:
-            self.multirun = True
-            split_files = os.listdir(f"{self.data_path}/input_features/")
-            split_files = [file for file in split_files if "train_data" in file]
-            sps = []
-            for file in split_files:
-                sp = file.split('_')
-                sp = sp[2]
-                sp = sp.split('.p')[0]
-                if sp == "{:.2f}".format(self.spectral_parameter):
-                    sps.append(sp)
-            repl = len(sps)
-            self.spectral_parameter = "{:.2f}_{}".format(self.spectral_parameter, repl)
-
-        if not os.path.exists(f"{self.data_path}/input_features/train_data_{self.spectral_parameter}.pkl.gz"):
-            pp_data = self.preprocess_and_featurise_norman(adata)
-            self.X_train, self.train_target, self.X_val, self.val_target, self.X_test, self.test_target = pp_data
-        else:
-            with gzip.open(f"{self.data_path}/input_features/train_data_{self.spectral_parameter}.pkl.gz", "rb") as f:
-                self.X_train, self.train_target = pkl.load(f)
-            with gzip.open(f"{self.data_path}/input_features/val_data_{self.spectral_parameter}.pkl.gz", "rb") as f:
-                self.X_val, self.val_target = pkl.load(f)
-            with gzip.open(f"{self.data_path}/input_features/test_data_{self.spectral_parameter}.pkl.gz", "rb") as f:
-                self.X_test, self.test_target = pkl.load(f)
->>>>>>> 49987bc4
 
         if self.data_name == "replogle_rpe1":
             if not os.path.exists(f"{self.data_path}/input_features/train_data_{self.spectral_parameter}.pkl.gz"):
