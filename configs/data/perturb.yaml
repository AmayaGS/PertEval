--- conflicted
+++ resolved
@@ -9,10 +9,7 @@
   'force_reconstruct': True
 split: 0.00
 replicate: 0
-<<<<<<< HEAD
 eval_type: null # Has to be specified from experiment config
-=======
 fm: 'raw_expression'
->>>>>>> 1331c1e3
 num_workers: 0
 pin_memory: False