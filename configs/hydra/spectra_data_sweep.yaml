--- conflicted
+++ resolved
@@ -4,11 +4,5 @@
 hydra:
   sweeper:
     params:
-<<<<<<< HEAD
       data.split: 0.0
-      data.replicate: range(${repeats})
-=======
-      data.name: "replogle_rpe1"
-      data.split: 0.5, 0.6
-      +data.replicates: range(${repeats})
->>>>>>> 1331c1e3
+      data.replicate: range(${repeats})